--- conflicted
+++ resolved
@@ -572,52 +572,35 @@
         # These are the countries for which we identify blocking by looking for certain
         # fingerprint in the HTTP response body.
         self.body_fingerprints = [
-<<<<<<< HEAD
-                'iframe [^>]* src=["\']https?:\/\/10\.10',                                       # IR
-                'iframe [^>]* src=["\']https?:\/\/www\.anonymous\.com\.bh',                      # BH
-                'iframe [^>]* src=["\']https?:\/\/196\.29\.164\.27\/ntc\/ntcblock\.html',        # SD
-                'iframe [^>]* src=["\']https?:\/\/block\.om\/',                                  # OM
-                'iframe [^>]* src=["\']https?:\/\/128\.204\.240\.1',                             # SA
-                'iframe [^>]* src=["\']https?:\/\/www\.airtel\.in\/dot\/',                       # IN
-                re.escape('This web site has been blocked for violating regulations and laws of Kingdom of Bahrain.'),# BH
-                re.escape('<title>Telekomünikasyon İletişim Başkanlığı</title>'),                # TR
-                re.escape('page should not be blocked please <a href="http://www.internet.gov.sa/'),# SA
-                re.escape('www.gamingcommission.gov.gr/index.php/forbidden-access-black-list/'), # GR
-                re.escape('http://eais.rkn.gov.ru/'),                                            # RU
-                re.escape('The page you have requested has been blocked'),                       # IN
-=======
->>>>>>> 313f1974
                 re.escape('that is considered illegal according to Belgian legislation'),        # BE
                 re.escape('This web site has been blocked for violating regulations and laws of Kingdom of Bahrain.'),# BH
-                re.escape('iframe src="http://www.anonymous.com.bh/"'),                          # BH
+                'iframe [^>]* src=["\']https?:\/\/www\.anonymous\.com\.bh',                      # BH
+                re.escape('This web site has been blocked for violating regulations and laws of Kingdom of Bahrain.'),# BH
                 re.escape('nba.com.cy/Eas/eas.nsf/All/6F7F17A7790A55C8C2257B130055C86F'),        # CY
                 re.escape('lagt at blokere for adgang til siden.'),                              # DK
                 re.escape('xtpage = "page-blocage-terrorisme"'),                                 # FR
                 re.escape('www.gamingcommission.gov.gr/index.php/forbidden-access-black-list/'), # GR
                 re.escape('14. pontja, illetve 36/G'),                                           # HU
-                re.escape('iframe src="http://www.airtel.in/dot/'),                              # IN
+                'iframe [^>]* src=["\']https?:\/\/www\.airtel\.in\/dot\/',                       # IN
                 re.escape('The page you have requested has been blocked'),                       # IN
                 re.escape('Your requested url has been blocked as per the directions received from Department of Telecommunications,Government of India.'), # IN
                 re.escape('Your requested URL has been blocked as per the directions received from Department of Telecommunications, Government of India.'), # IN
-<<<<<<< HEAD
-=======
-                re.escape('iframe src="http://10.10'),                                           # IR
+                'iframe [^>]* src=["\']https?:\/\/10\.10',                                       # IR
                 re.escape('GdF Stop Page'),                                                      # IT
                 re.escape('http://warning.or.kr'),                                               # KR
                 re.escape('<meta name="kcsc" content="blocking" />'),                            # KR
                 re.escape('قد حجب الموقع بناء لأمر القضاء اللبناني'),                             # LB
                 re.escape('This website is not available in Malaysia as it violate'),            # MY
-                re.escape('iframe src="http://block.om/'),                                       # OM
+                'iframe [^>]* src=["\']https?:\/\/block\.om\/',                                  # OM
                 re.escape('prohibited for viewership from within Pakistan'),                     # PK
                 re.escape('http://eais.rkn.gov.ru/'),                                            # RU
-                re.escape("src='http://128.204.240.1"),                                          # SA
+                'iframe [^>]* src=["\']https?:\/\/128\.204\.240\.1',                             # SA
                 re.escape('page should not be blocked please <a href="http://www.internet.gov.sa/'),# SA
-                re.escape('iframe src="http://196.29.164.27/ntc/ntcblock.html'),                 # SD
+                'iframe [^>]* src=["\']https?:\/\/196\.29\.164\.27\/ntc\/ntcblock\.html',        # SD
                 re.escape('iframe src="http://103.208.24.21'),                                   # TH
                 re.escape('ถูกระงับโดยกระทรวงดิจิทัลเพื่อเศรษฐกิจและสังคม'),                              # TH
                 re.escape('<title>Telekomünikasyon İletişim Başkanlığı</title>'),                # TR
                 re.escape('This domain name has been seized by ICE - Homeland Security Investigations'),# US
->>>>>>> 313f1974
 
 
                 # From ICLab https://github.com/iclab/iclab-dmp/blob/master/primitives/block_page_detection.py
